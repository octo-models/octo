--- conflicted
+++ resolved
@@ -6,7 +6,6 @@
 This repo contains code for training and finetuning Octo generalist robotic policies (GRPs).
 Octo models are transformer-based diffusion policies, trained on a diverse mix of 800k robot trajectories.
 
-<<<<<<< HEAD
 ## Get Started
 
 Follow the installation instructions, then load a pre-trained OCTO model! See [examples](examples/) for guides to zero-shot evaluation and finetuning.
@@ -16,10 +15,7 @@
 model = OCTOModel.load_pretrained("hf://rail-berkeley/octo-base")
 ```
 
-![OCTO model](docs/assets/teaser.png)
-=======
 ![Octo model](docs/assets/teaser.png)
->>>>>>> 4981e352
 
 Out of the box, Octo supports multiple RGB camera inputs, can control various robot arms,
 and can be instructed via language commands or goal images.
