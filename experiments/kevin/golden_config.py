--- conflicted
+++ resolved
@@ -1,9 +1,6 @@
-<<<<<<< HEAD
 import copy
 from copy import deepcopy
 
-=======
->>>>>>> fef8e5e7
 from config import get_config as get_base_config
 from ml_collections import ConfigDict
 
@@ -118,44 +115,8 @@
             shuffle_buffer_size=500000,
             balance_weights=True,
         ),
-<<<<<<< HEAD
         text_processor=ModuleSpec.create(
             HFTokenizer,
-=======
-        model={
-            "observation_tokenizers": {
-                "workspace": {
-                    "cls_name": "image_tokenizer",
-                    "kwargs": dict(
-                        obs_stack_keys=["image_primary"],
-                        task_stack_keys=["image_primary"],
-                        task_film_keys=[],
-                        encoder="small-stem-16",
-                    ),
-                },
-                "wrist": {
-                    "cls_name": "image_tokenizer",
-                    "kwargs": dict(
-                        obs_stack_keys=["image_wrist"],
-                        task_stack_keys=["image_wrist"],
-                        task_film_keys=[],
-                        encoder="small-stem-16",
-                    ),
-                },
-            },
-            "task_tokenizers": {
-                "language": {
-                    "cls_name": "language_tokenizer",
-                    "kwargs": dict(
-                        encoder="t5-base",
-                        finetune_encoder=False,
-                    ),
-                },
-            },
-        },
-        text_processor="hf_tokenizer",
-        text_processor_kwargs=dict(
->>>>>>> fef8e5e7
             tokenizer_name="t5-base",
             encode_with_model=False,
             tokenizer_kwargs={
