# Written by Dibya
<<<<<<< HEAD
import logging
=======
from typing import Dict, Optional
>>>>>>> 5510b558

import flax.linen as nn
import jax
import jax.numpy as jnp

from orca.model.components.base import TokenGroup
from orca.model.components.block_transformer import (
    AttentionRule,
    BlockTransformer,
    PrefixGroup,
    TimestepGroup,
)
from orca.utils.typing import Data, Sequence


class OrcaTransformer(nn.Module):
    """
    This module forms the base of the ORCA model.

    The core idea is to run a causal transformer on the following sequence,

        [task, observation 0, observation 1, observation 2, ...]

    but with additional groups of tokens ("readouts") that provide
    a way of "reading out" the information in the transformer.

    For example, we may have an "action" readout that provides embeddings that are
    useful for predicting actions, and a "value" readout with embeddings that are useful for
    predicting values.


    The transformer is a blockwise-causal transformer, where each timestep only attends to the same or previous timesteps.

    The model performs a forward pass of the transformer on the following sequence:

    [
        <task tokens>,
        <observation ts0 tokens>, <readout1 ts0 tokens>, <readout2 ts0 tokens>, ...
        <observation ts1 tokens>, <readout1 ts1 tokens>, <readout2 ts1 tokens>, ...
        ...
    ]

    The observation tokens attend to the task prefix, and to all observation tokens in the same or previous timesteps.
    Readouts provide a mechanism for "reading out" the information in the transformer. They can attend to the task prefix,
    and causally to all previous observation tokens, but
        - Readouts cannot attend to other readouts
        - Observation and task tokens cannot attend to readouts

    By this design, each readout does not influence the computation happening in the task or observation tokens,
    and each readout is **independent of one another**. This flexible design allows us to hot-swap in different
    readouts at any time (e.g. we can run with the action readout or the value readout or both at the same time).

    Args:
        observations_tokenizers (Dict[str, nn.Module]): Dictionary of flax modules for tokenizing the observations.
            The output of each tokenizer is concatenated to form the observation tokens.
        task_tokenizers (Dict[str, nn.Module]): Dictionary of flax modules for tokenizing the task.
            The output of each tokenizer is concatenated to form the task token prefix.
        readouts (Dict[str, int]): Dictionary of {readout_name: n_tokens_for_readout}.
        transformer_kwargs (Dict): Dictionary of kwargs to forward to the Transformer.
        token_embedding_size (int): Dimension of the token embeddings
        max_horizon (int): The maximum number of timesteps that the transformer can be run with. Note that while the
            transformer can be run with any horizon <= max_horizon, the model will only generate sane outputs for
            horizon lengths smaller or equal to the pre-training horizon.
    """

    observation_tokenizers: Dict[str, nn.Module]
    task_tokenizers: Dict[str, nn.Module]
    readouts: Dict[str, int]
    transformer_kwargs: Dict
    token_embedding_size: int = 512
    max_horizon: int = 1

    @nn.compact
    def __call__(
        self,
        observations: Data,
        tasks: Data,
        pad_mask: jax.Array,
        readouts: Optional[Sequence[str]] = None,
        train: bool = False,
        verbose: bool = False,
    ) -> Dict[str, TokenGroup]:
        """
        Args:
            observations: A dictionary containing observation data for a batch of trajectory windows.
                Each entry has shape (batch, horizon, *).
            tasks: A dictionary containing task data for the trajectory windows.
                Each entry has shape (batch, *).
            pad_mask: A boolean mask of shape (batch, horizon) where False indicates a padded timestep.
            readouts: A list of readouts to compute. If None, defaults to all readouts. Must be a subset of the readouts specified in the model config.
            train: Whether model is being trained.
            verbose: If True, prints out the transformer structure.

        Returns:
            transformer_outputs: A dictionary {token_group_name: token_group},
                which contain the transformer embeddings for all observation tokens, task tokens, and readout tokens.
                The special keys "task" and "obs" contain the concatenated embeddings for all task tokens and observation tokens, respectively.

        Note: Horizon can be anything <= max_horizon.
        """
        if readouts is None:
            readouts = list(self.readouts.keys())

        #
        # Check that all inputs are valid
        #

        assert set(readouts).issubset(
            set(self.readouts.keys())
        ), "readouts must be specified in the model config"

        batch_size, horizon = jax.tree_util.tree_leaves(observations)[0].shape[:2]
        assert horizon <= self.max_horizon, "horizon must be <= max_horizon"
        assert jax.tree_util.tree_all(
            jax.tree_map(lambda x: x.shape[1] == horizon, observations)
        ), "observations must have the same horizon"

        #
        # Create inputs for the transformer
        #

        all_prefix_groups = []
        all_timestep_groups = []

        # Tasks attend to all other tasks, but not to observations or readouts
        task_attention_rules = {"task_*": AttentionRule.CAUSAL}

        # Observations attend to all tasks and previous observations causally, but not to readouts
        observation_attention_rules = {
            "task_*": AttentionRule.CAUSAL,
            "obs_*": AttentionRule.CAUSAL,
        }

        #
        # First, add the task tokens
        #

        for name, tok in self.task_tokenizers.items():
            group_name = f"task_{name}"
            # Receive inputs from tokenizer and cast to embedding size
            tokenizer_output: TokenGroup = tok(observations, tasks, train=train)
            if tokenizer_output is None:
                logging.warning(f"Skipping task tokenizer: {group_name}")
                continue

            task_tokens = nn.Dense(
                self.token_embedding_size, name=f"{group_name}_projection"
            )(tokenizer_output.tokens)
            # task_tokens shape is (batch, n_tokens, token_embedding_size)

            # Add positional embedding
            task_tokens += self._create_positional_embedding(group_name, task_tokens)

            all_prefix_groups.append(
                PrefixGroup(
                    tokens=task_tokens,
                    mask=tokenizer_output.mask,
                    name=group_name,
                    attention_rules=task_attention_rules,
                )
            )

        #
        # Next, add the observation tokens
        #

        for name, tok in self.observation_tokenizers.items():
            group_name = f"obs_{name}"
            # Receive inputs from tokenizer and cast to embedding size
            tokenizer_output: TokenGroup = tok(observations, tasks, train=train)
            if tokenizer_output is None:
                logging.warning(f"Skipping observation tokenizer: {group_name}")
                continue

            obs_tokens = nn.Dense(
                self.token_embedding_size, name=f"{group_name}_projection"
            )(tokenizer_output.tokens)
            # obs_tokens shape is (batch, horizon, n_tokens, token_embedding_size)

            # Add positional embedding
            obs_tokens += self._create_positional_embedding(group_name, obs_tokens)

            # Update mask to account for which timesteps are padding
            obs_pad_mask = jnp.logical_and(pad_mask[:, :, None], tokenizer_output.mask)

            all_timestep_groups.append(
                TimestepGroup(
                    tokens=obs_tokens,
                    mask=obs_pad_mask,
                    name=group_name,
                    attention_rules=observation_attention_rules,
                )
            )
        #
        # Finally, add the readout tokens
        #

        for readout_name in readouts:
            group_name = f"readout_{readout_name}"
            # Readouts do not correspond to any inputs, just positional embeddings
            n_tokens_for_readout = self.readouts[readout_name]
            readout_tokens = jnp.zeros(
                (batch_size, horizon, n_tokens_for_readout, self.token_embedding_size)
            )

            # Add positional embedding
            readout_tokens += self._create_positional_embedding(
                group_name, readout_tokens
            )
            readout_mask = jnp.ones((batch_size, horizon, n_tokens_for_readout))
            readout_attention_rules = {
                "task_*": AttentionRule.CAUSAL,
                "obs_*": AttentionRule.CAUSAL,
                group_name: AttentionRule.CAUSAL,
            }  # Attend to tasks, all previous observations, and *only it's own own readout*

            all_timestep_groups.append(
                TimestepGroup(
                    tokens=readout_tokens,
                    mask=readout_mask,
                    name=group_name,
                    attention_rules=readout_attention_rules,
                )
            )

        # Run the transformer!
        assert (
            self.transformer_kwargs.get("add_position_embedding", False) is False
        ), "Already added positional embeddings to the tokens"

        prefix_outputs, timestep_outputs = BlockTransformer(self.transformer_kwargs)(
            all_prefix_groups,
            all_timestep_groups,
            train=train,
            verbose=verbose,
        )
        outputs = {}
        outputs.update(
            {
                group.name: TokenGroup(group.tokens, group.mask)
                for group in prefix_outputs
            }
        )
        outputs.update(
            {
                group.name: TokenGroup(group.tokens, group.mask)
                for group in timestep_outputs
            }
        )

        if len(prefix_outputs) > 0:
            outputs["task"] = TokenGroup.concatenate(
                [TokenGroup(group.tokens, group.mask) for group in prefix_outputs]
            )

        outputs["obs"] = TokenGroup.concatenate(
            [
                TokenGroup(group.tokens, group.mask)
                for group in timestep_outputs
                if group.name.startswith("obs_")
            ],
            axis=-2,
        )

        return outputs

    def _create_positional_embedding(self, name: str, tokens: jax.Array):
        if tokens.ndim == 3:  # for prefixes
            shape = (1, *tokens.shape[-2:])
        elif (
            tokens.ndim == 4
        ):  # for timesteps, create embedding for max_horizon, then truncate
            shape = (1, self.max_horizon, *tokens.shape[-2:])
        else:
            raise ValueError(f"Invalid tokens shape: {tokens.shape}")

        embedding = self.param(
            f"{name}_pos_embedding",
            nn.initializers.normal(stddev=0.02),
            shape,
        )
        if tokens.ndim == 4:
            # Use only the timesteps we receive as input
            embedding = embedding[:, : tokens.shape[1]]
        return jnp.broadcast_to(embedding, tokens.shape)


class OrcaModel(nn.Module):
    """
    Bundles OrcaTransformer with various heads (useful for keeping all parameters in one place).
    """

    orca_transformer: OrcaTransformer
    heads: Dict[str, nn.Module]

    def __call__(self, observations, tasks, pad_mask, train=True, verbose=False):
        """Run transformer and the main method for all heads. Useful for init.

        Args:
            observations: A dictionary containing observation data
                where each element has shape (batch, horizon, *).
            tasks: A dictionary containing task data
                where each element has shape (batch, *).
            pad_mask: A boolean mask of shape (batch, horizon) where False indicates a padded timestep.
            train: Run in training mode
            verbose: If True, prints out the structure of the OrcaTransformer

        Returns:
            transformer_embeddings: See OrcaTransformer.__call__
            head_outputs: dictionary of outputs from heads {head_name: output}
        """
        transformer_embeddings = self.orca_transformer(
            observations, tasks, pad_mask, train=train, verbose=verbose
        )
        head_outputs = {}
        for head_name, head in self.heads.items():
            head_outputs[head_name] = head(transformer_embeddings, train=train)
        return transformer_embeddings, head_outputs

    def run_transformer(self, *args, **kwargs):
        """Run transformer and return embeddings. See OrcaTransformer.__call__"""
        return self.orca_transformer(*args, **kwargs)

    def run_head(
        self,
        *args,
        head_name: str,
        head_method_name: str = "__call__",
        **kwargs,
    ):
        """A convenience utility to run a method on a single head.

        Args:
            head_name: Name of head to run.
            head_method_name: Name of method to run on head. Defaults to "__call__".
            train: Whether model is being trained.
            **kwargs: Keyword arguments to pass to method.
        """
        head = self.heads[head_name]
        method = getattr(head, head_method_name)
        return method(*args, **kwargs)<|MERGE_RESOLUTION|>--- conflicted
+++ resolved
@@ -1,9 +1,6 @@
 # Written by Dibya
-<<<<<<< HEAD
 import logging
-=======
 from typing import Dict, Optional
->>>>>>> 5510b558
 
 import flax.linen as nn
 import jax
